--- conflicted
+++ resolved
@@ -9,12 +9,9 @@
 
 - Added LPC552x and LPC55S2x targets. (#742)
 - Added initial multicore support. (#565)
-<<<<<<< HEAD
 - probe-rs-cli-util: added common option structures and logic pertaining to probes and target attachment from cargo-flash. (#723)
-=======
 - Added SWDv2 multidrop support for multi-DP chips. (#720)
 - Added RP2040 target (Raspberry Pi Pico). (#720)
->>>>>>> 4da25b98
 
 ### Target Support
 
