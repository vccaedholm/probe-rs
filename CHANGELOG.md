--- conflicted
+++ resolved
@@ -25,12 +25,9 @@
 
 ### Fixed
 
-<<<<<<< HEAD
 - Fix the usage of ST-Link V3.
 - Removed an unwrap that could actually crash.
-=======
 - Fixed a bug where reading a chip definition from a YAML file would always fail because parsing a `ChipFamily` from YAML was broken.
->>>>>>> c97b681a
 
 ## [0.5.1]
 
